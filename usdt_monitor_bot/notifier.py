--- conflicted
+++ resolved
@@ -43,9 +43,13 @@
             str: Formatted HTML message for Telegram notification, or None if formatting fails
         """
         try:
-<<<<<<< HEAD
+            # Quick validation of required fields
+            if not all([tx_hash, address, token_config]):
+                logging.warning(f"Missing required fields for transaction {tx_hash}")
+                return None
+
             # Validate transaction hash
-            if not tx_hash or not isinstance(tx_hash, str):
+            if not isinstance(tx_hash, str):
                 logging.warning(f"Invalid transaction hash: {tx_hash}")
                 return None
             if not tx_hash.startswith("0x"):
@@ -53,7 +57,7 @@
                 return None
 
             # Validate address
-            if not address or not isinstance(address, str):
+            if not isinstance(address, str):
                 logging.warning(f"Invalid address: {address}")
                 return None
             if not address.startswith("0x"):
@@ -71,7 +75,7 @@
                 return None
 
             # Validate token config
-            if not token_config or not isinstance(token_config, TokenConfig):
+            if not isinstance(token_config, TokenConfig):
                 logging.warning(f"Invalid token configuration: {token_config}")
                 return None
 
@@ -84,11 +88,6 @@
             current_time = int(datetime.now(timezone.utc).timestamp())
             if timestamp < 0 or timestamp > current_time + ALLOWED_FUTURE_TIME_SECONDS:
                 logging.warning(f"Timestamp {timestamp} is out of valid range")
-=======
-            # Validate inputs
-            if not all([tx_hash, address, token_config]):
-                logging.warning(f"Missing required fields for transaction {tx_hash}")
->>>>>>> 0148f5fd
                 return None
 
             # Format the value with proper error handling
@@ -101,12 +100,8 @@
                     return None
             except (ValueError, TypeError) as e:
                 logging.warning(
-<<<<<<< HEAD
                     f"Error formatting value for transaction {tx_hash}: {e}",
                     exc_info=True,
-=======
-                    f"Error formatting value for transaction {tx_hash}: {e}"
->>>>>>> 0148f5fd
                 )
                 return None
 
@@ -118,12 +113,8 @@
                     return None
             except Exception as e:
                 logging.warning(
-<<<<<<< HEAD
                     f"Error formatting address for transaction {tx_hash}: {e}",
                     exc_info=True,
-=======
-                    f"Error formatting address for transaction {tx_hash}: {e}"
->>>>>>> 0148f5fd
                 )
                 return None
 
@@ -131,7 +122,6 @@
             try:
                 formatted_time = format_timestamp(timestamp)
                 if not formatted_time:
-<<<<<<< HEAD
                     logging.warning(
                         f"Invalid timestamp {timestamp} for transaction {tx_hash}"
                     )
@@ -140,13 +130,6 @@
                 logging.warning(
                     f"Error formatting timestamp for transaction {tx_hash}: {e}",
                     exc_info=True,
-=======
-                    logging.warning(f"Invalid timestamp for transaction {tx_hash}")
-                    return None
-            except Exception as e:
-                logging.warning(
-                    f"Error formatting timestamp for transaction {tx_hash}: {e}"
->>>>>>> 0148f5fd
                 )
                 return None
 
@@ -165,12 +148,8 @@
                 return message
             except Exception as e:
                 logging.error(
-<<<<<<< HEAD
                     f"Error constructing message for transaction {tx_hash}: {e}",
                     exc_info=True,
-=======
-                    f"Error constructing message for transaction {tx_hash}: {e}"
->>>>>>> 0148f5fd
                 )
                 return None
 
